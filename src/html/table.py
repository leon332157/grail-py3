"""HTML 3.0 <TABLE> tag support."""
__version__ = '$Id: table.py,v 2.62 1999/03/05 21:55:36 fdrake Exp $'

import re
import grailutil
from Tkinter import *
from formatter import AbstractWriter, AbstractFormatter
from Viewer import Viewer
from types import *
from functools import reduce

FIXEDLAYOUT = 1
AUTOLAYOUT = 2
OCCUPIED = 101
EMPTY = 102

class BadMojoError(Exception):
    def __str__(self): return 'Bad Mojo!  Infinite loop in cell height calculation.'

CELLGEOM_RE = re.compile('%sx%s\+%s\+%s' % (('([-+]?[0-9]+)',) * 4))

DEFAULT_VALIGN = 'top'


# ----- HTML tag parsing interface

class TableSubParser:
    def __init__(self):
        self._lasttable = None
        self._table_stack = []

    def start_table(self, parser, attrs):
        # this call is necessary because if a <P> tag is open, table
        # rendering gets totally hosed.  this is caused by the parser
        # not knowing about content model.
        parser.implied_end_p()
        parser.formatter.add_line_break()
        parser.formatter.assert_line_data()
        # tosses any dangling text not in a caption or explicit cell
        parser.save_bgn()
        # Flush output -- we're gonna dive under for a while...
        parser.viewer.text.update_idletasks()
        # create the table data structure
        if self._lasttable:
            self._table_stack.append(self._lasttable)
        self._lasttable = Table(parser.viewer, attrs, self._lasttable)

    def end_table(self, parser):
        ti = self._lasttable
        if ti:
            self._finish_cell(parser)
            ti.finish()
            # tosses any dangling text not in a caption or explicit cell
            parser.save_end()
            parser.formatter.add_line_break()
            if self._table_stack:
                self._lasttable = self._table_stack[-1]
                del self._table_stack[-1]
            else:
                self._lasttable = None

    def start_caption(self, parser, attrs):
        ti = self._lasttable 
        if ti:
            # tosses any dangling text not in a caption or explicit cell
            parser.save_end()
            caption = ti.caption = Caption(ti, parser.viewer, attrs)
            caption.unfreeze()
            parser.push_formatter(caption.new_formatter())

    def end_caption(self, parser):
        ti = self._lasttable 
        if ti and ti.caption:
            # tosses any dangling text not in a caption or explicit cell
            parser.save_bgn()
            ti.caption.freeze()
            parser.pop_formatter()
            ti.caption.finish(ti)

    def do_colgroup(self, parser, attrs):
        ti = self._lasttable 
        if ti:
            colgroup = Colgroup(attrs)
            ti.colgroups.append(colgroup)

    def do_col(self, parser, attrs):
        ti = self._lasttable 
        if ti:
            span = grailutil.extract_keyword('span', attrs, default=1,
                                             conv=grailutil.conv_integer)
            if span < 1: span = 1       # if = 0, ignore.  Not quite right...
            while span:
                span = span - 1
                if ti.colgroups:
                    last_colgroup = ti.colgroups[-1]
                    col = Col(attrs, last_colgroup)
                else:
                    col = Col(attrs)
                    ti.cols.append(col)

    def _do_body(self, parser, attrs):
        ti = self._lasttable
        self._finish_cell(parser)
        body = HeadFootBody(attrs)
        ti.lastbody = body
        return body

    def do_thead(self, parser, attrs):
        ti = self._lasttable 
        if ti: ti.head = self._do_body(parser, attrs)

    def do_tfoot(self, parser, attrs):
        ti = self._lasttable 
        if ti: ti.foot = self._do_body(parser, attrs)

    def do_tbody(self, parser, attrs):
        ti = self._lasttable 
        if ti: ti.tbodies.append(self._do_body(parser, attrs))

    def start_tr(self, parser, attrs):
        self._finish_cell(parser)
        ti = self._lasttable 
        if ti:
            if not ti.lastbody:
                # this row goes into an implied tbody
                ti.lastbody = HeadFootBody()
                ti.tbodies.append(ti.lastbody)
            if ti.lastbody.trows:
                ti.lastbody.trows[-1].close()
            prefs = parser.context.app.prefs
            tr = TR(attrs, bgcolor=ti.Abgcolor,
                    valign=ti.Avalign,
                    honor_colors=prefs.GetBoolean('parsing-html',
                                                  'honor-colors'))
            ti.lastbody.trows.append(tr)
            ti.lastbody.lastrow = tr

    def end_tr(self, parser):
        self._finish_cell(parser)
        ti = self._lasttable
        if ti and ti.lastbody.trows:
            ti.lastbody.trows[-1].close()
            ti.lastbody.lastrow = None

    def _do_cell(self, parser, attrs, header=None):
        ti = self._lasttable
        if ti:
            # finish any previously opened cell
            self._finish_cell(parser)
            # create a new object to hold the attributes
            if not ti.lastbody or not ti.lastbody.trows \
               or not ti.lastbody.trows[-1].is_accepting():
                parser.sgml_parser.lex_starttag('tr', {})
            # create a new formatter for the cell, made from a new subviewer
            if header:
                cell = THCell(ti, parser, attrs)
            else:
                cell = TDCell(ti, parser, attrs)
            ti.lastcell = cell
            cell.unfreeze()
            parser.push_formatter(cell.new_formatter())
            # tosses any dangling text not in a caption or explicit cell
            parser.save_end()
            #parser.formatter.push_alignment(cell.attribute('align',
            #                                      conv=str.lower))
            cell.init_style()
            ti.lastbody.lastrow.cells.append(cell)

    def _finish_cell(self, parser):
        # implicit finish of an open table cell
        ti = self._lasttable
        if ti and ti.lastcell:
            ti.lastcell.freeze()
            ti.lastcell.finish(ti)
            ti.lastcell = None
            # tosses any dangling text not in a caption or explicit cell
            parser.save_bgn()
            parser.pop_formatter()

    def do_th(self, parser, attrs): self._do_cell(parser, attrs, 1)
    def do_td(self, parser, attrs): self._do_cell(parser, attrs)



def conv_stdunits(val):
    """Convert from string representation to Standard Units for Widths.

    Units:
    ------

      pt -- points
      pi -- picas
      in -- inches
      cm -- centimeters
      mm -- millimeters
      em -- em units
      px -- screen pixels (the default)
      %  -- percentage
      *  -- CALS rel. widths

    Units representing, or pre-converted to screen pixels are
    converted to a floating point number.  All other units are
    represented as a tuple (num, repr).

    Note that only screen pixel and percentage units are currently
    handled by the table extension.

    """
    val = val.strip()
    if len(val) <= 0:
        return 0
    if val[-1] in ['%', '*']:
        return (grailutil.conv_float(val[:-1]), '%')
    if len(val) <= 1:
        return grailutil.conv_float(val)
    if val[-2:] in ['pt', 'pi', 'in', 'cm', 'mm', 'em']:
        return (grailutil.conv_float(val[:-2]), val[-2:])
    if val[-2:] == 'px':
        val = val[:-2]
    return grailutil.conv_float(val)


def conv_color(color):
    return grailutil.conv_normstring(color)


def conv_valign(val):
    return grailutil.conv_enumeration(grailutil.conv_normstring(val),
                                      ['top', 'middle', 'bottom', 'baseline'])


def conv_halign(val):
    return grailutil.conv_enumeration(grailutil.conv_normstring(val),
                              ['left', 'center', 'right', 'justify', 'char'])


class AttrElem:
    """Base attributed table element.

    Common attrs    : id, class, style, lang, dir
    Alignment attrs : align, char, charoff, valign

    """

    def __init__(self, attrs):
        self.attrs = attrs

    def attribute(self, attr, conv=None, default=None):
        if conv is None:
            conv = grailutil.conv_integer
        return grailutil.extract_attribute(attr, self.attrs,
                                           conv=conv,
                                           default=default,
                                           delete=None)


def _safe_mojo_height(cell):
    mojocnt = 0
    while mojocnt < 50:
        try:
            return cell.height()
        except BadMojoError as err:
            (mojoheight,) = err.args
##          print 'Mojo sez:', mojoheight
            cell.situate(height=2*mojoheight)
            mojocnt = mojocnt + 1
    else:
        print 'Not even Mojo knows!  Mojo using:', mojoheight
        return mojoheight



class Container(Canvas):
    def set_table(self, table): self._table = table
    def table_geometry(self):
        """Return the geometry metrics needed by the table module.

        Return a tuple of the form (MINWIDTH, MAXWIDTH, HEIGHT)
        """
        return self._table.minwidth(), self._table.maxwidth(), -1


class Table(AttrElem):
    """Top level table information object.

    Attrs: width, cols, border, frame, rules, cellspacing, cellpadding.

    """
    def __init__(self, parentviewer, attrs, parenttable=None):
        AttrElem.__init__(self, attrs)
        self.parentviewer = parentviewer
        self._parenttable = parenttable
        self._cleared = None
        # alignment
        self.Aalign = self.attribute('align', conv=conv_halign)
        # this call enforces alignment of the table by inserting a
        # special invisible character right before the embedded window
        # which is the table's container canvas.
        self.parentviewer.prepare_for_insertion(self.Aalign)
        self._mappos = self.parentviewer.text.index('end - 1 c')
        # other attributes
        self.Awidth = self.attribute('width', conv=conv_stdunits)
        self.Acols = self.attribute('cols', conv=grailutil.conv_integer)
        if self.Acols:
##          self.layout = FIXEDLAYOUT
            print 'Fixed layout tables not yet supported!', \
                  '(Using auto-layout)'
            self.layout = AUTOLAYOUT
        else:
            self.layout = AUTOLAYOUT
        # grok through the myriad of border/frame combinations.  this
        # is truly grotesque!
        def conv_frame(val):
            return grailutil.conv_enumeration(
                grailutil.conv_normstring(val),
                ['void', 'above', 'below', 'hsides', 'lhs', 'rhs',
                 'vsides', 'box', 'border'])
        Aframe = self.attribute('frame', conv=conv_frame)
        Aborder = self.attribute('border', conv=grailutil.conv_integer)
        if Aborder is None:
            Aborder = self.attribute('border', conv=grailutil.conv_exists)
            if Aborder:
                Aborder = 2
            else:
                Aborder = 0
        # Tk can only handle frames or no frames, it can't do
        # individual or combinations of sides.
        if Aframe is None:
            if Aborder is None:
                Aframe = 'void'
                borderwidth = 0
                relief = FLAT
            elif Aborder > 0:
                Aframe = 'border'
                borderwidth = Aborder
                relief = RAISED
            else:                       # Aborder == 0
                Aframe = 'void'
                borderwidth = 0
                relief = FLAT
        elif Aframe == 'void':
            borderwidth = 0
            relief = FLAT
        else:
            if Aborder is None:
                borderwidth = 2
            else:
                borderwidth = Aborder
            relief = RAISED
        self.Aframe = Aframe
        self.Aborder = Aborder
        # now do rules attribute
        def conv_rules(val):
            return grailutil.conv_enumeration(
                grailutil.conv_normstring(val),
                ['none', 'groups', 'rows', 'cols', 'all'])
        self.Arules = self.attribute('rules', conv=conv_rules)
        if self.Arules is None:
            if Aborder == 0:
                self.Arules = 'none'
            else:
                self.Arules = 'all'
        # cell spacing and padding
        self.Acellspacing = self.attribute('cellspacing',
                                           conv=conv_stdunits,
                                           default=2)
        self.Acellpadding = self.attribute('cellpadding',
                                           conv=conv_stdunits,
                                           default=0)
        # vertical alignment of cell content
        self.Avalign = self.attribute('valign', default=DEFAULT_VALIGN,
                                      conv=conv_valign)
        # background
        parbgcolor = parentviewer.text['background']
        if parentviewer.context.app.prefs.GetBoolean('parsing-html',
                                                     'honor-colors'):
            self.Abgcolor = self.attribute('bgcolor', conv=conv_color,
                                           default=parbgcolor)
        else:
            self.Abgcolor = parbgcolor
        # geometry
        self.container = Container(master=parentviewer.text,
                                   relief=relief,
                                   borderwidth=borderwidth,
                                   highlightthickness=0,
                                   background=parbgcolor)
        self.container.set_table(self)

        self.caption = None
        self.cols = []                  # multiple COL or COLGROUP
        self.colgroups = []
        self.thead = None
        self.tfoot = None
        self.tbodies = []
        self.lastbody = None
        self.lastcell = None
        self._mapped = None
        # register with the parent viewer
        self.parentviewer.register_reset_interest(self._reset)
        abswidth = None
        percentwidth = None
        if type(self.Awidth) is TupleType:
            if self.Awidth[1] == '%':
                percentwidth = float(self.Awidth[0]) / 100.0
        elif type(self.Awidth) is FloatType:
            abswidth = int(self.Awidth)
        else:
            percentwidth = 1.0
        self.__magic = self.parentviewer.width_magic(abswidth, percentwidth)

    def __del__(self):
        self.__magic.close()

    def get_available_width(self):
        return self.__magic.get_available_width()

    def minwidth(self): return self._minwidth
    def maxwidth(self): return self._maxwidth

    def _map(self):
        if not self._mapped:
            self.container.pack()
            pv = self.parentviewer
            pv.add_subwindow(self.container, index=self._mappos)
            self._mapped = 1

    def finish(self):
        if self._cleared:
            return
        if self.layout == AUTOLAYOUT:
            pv = self.parentviewer
            self._autolayout_1()
            self._autolayout_2()
            self._autolayout_3()
            if len(pv.context.readers) <= 1:
                # if there are more readers than the one currently
                # loading the page with the table, defer mapping the
                # table
                self._map()
            pv.context.register_notification(self._notify)
            self.parentviewer.register_resize_interest(self._resize)
            self.parentviewer.prefs.AddGroupCallback(
                'styles', self._force_resize)
        else:
            # FIXEDLAYOUT not yet supported
            pass

    def _autolayout_1(self):
        # internal representation of the table as a sparse array
        self._table = table = {}
        rawtable = {}
        bodies = (self.thead or []) + self.tbodies + (self.tfoot or [])
        bw = self._borderwidth = grailutil.conv_integer(
            self.container['borderwidth'])

        # pre-populate the table
        for tb in bodies:
            row = 0
            for trow in tb.trows:
                col = 0
                for cell in trow.cells:
                    while 1:
                        index = (row, col)
                        # if the table has an entry for this row and
                        # column, then it could only be an OCCUPIED
                        # entry.  Keep looking rightward until we find
                        # an unoccupied cell.
                        if not rawtable.has_key(index):
                            break
                        col = col + 1
                    # we've found an unoccupied cell for this one to
                    # reside in.  place it, then occupy any rowspan
                    # and colspan
                    rawtable[index] = cell
                    # the cell could span multiple columns.  TBD:
                    # there must be a better algorithm for this!
                    for cs in range(col+1, col + cell.colspan):
                        rawtable[(row, cs)] = OCCUPIED
                        for rs in range(row+1, row + cell.rowspan):
                            rawtable[(rs, cs)] = OCCUPIED
                    for rs in range(row+1, row + cell.rowspan):
                        rawtable[(rs, col)] = OCCUPIED
                        for cs in range(col+1, col + cell.colspan):
                            rawtable[(rs, cs)] = OCCUPIED
                    col = col + 1
                row = row + 1

        # calculate the max number of rows and cols (may not be the
        # pruned number)
        colcount = 0
        rowcount = 0
        for row, col in rawtable.keys():
            rowcount = max(rowcount, row)
            colcount = max(colcount, col)
        rowcount = rowcount + 1
        colcount = colcount + 1

        # calculate pruning mask
        rowprune = [0] * rowcount
        colprune = [0] * colcount
        for row in range(rowcount):
            for col in range(colcount):
                index = (row, col)
                if rawtable.has_key(index) and rawtable[index] <> OCCUPIED:
                    rowprune[row] = 1
                    colprune[col] = 1

        # adjust column and row spans based on pruning
        for row, col in rawtable.keys():
            index = (row, col)
            if rawtable[index] == OCCUPIED:
                continue
            cell = rawtable[index]
            for prune in rowprune[row:row+cell.rowspan]:
                cell.rowspan = cell.rowspan - 1 + prune
            for prune in colprune[col:col+cell.colspan]:
                cell.colspan = cell.colspan - 1 + prune

        # prune and fill empty cells
        row = 0
        lastcol = 0
        for rawrow in range(rowcount):
            rowflag = 0
            col = 0
            for rawcol in range(colcount):
                if not rowprune[rawrow] or not colprune[rawcol]:
                    continue
                rowflag = 1
                rawindex = (rawrow, rawcol)
                index = (row, col)
                if not rawtable.has_key(rawindex):
                    table[index] = EMPTY
                else:
                    cell = rawtable[rawindex]
                    if cell == OCCUPIED or not cell.is_empty():
                        table[index] = cell
                    else:
                        cell.close()
                        table[index] = EMPTY
                col = col + 1
                lastcol = max(lastcol, col)
            if rowflag:
                row = row + 1
        rowcount = row
        colcount = lastcol

        # debugging
##      print '# of rows=', rowcount, '# of cols=', colcount

##      print '==========', id(self)
##      for row in range(rowcount):
##          print '[',
##          for col in range(colcount):
##              element = table[(row, col)]
##              if element == EMPTY:
##                  print 'EMPTY',
##              elif element == OCCUPIED:
##                  print 'OCCUPIED',
##              else:
##                  print element,
##          print ']'
##      print '==========', id(self)

        # save these for the next phase of autolayout
        self._colcount = colcount
        self._rowcount = rowcount

    def _autolayout_2(self):
        table = self._table
        colcount = self._colcount
        rowcount = self._rowcount
        bw = self._borderwidth

        # calculate column widths
        maxwidths = [0] * colcount
        minwidths = [0] * colcount
        for col in range(colcount):
            for row in range(rowcount):
                cell = table[(row, col)]
                if cell in [EMPTY, OCCUPIED]:
                    # empty cells don't contribute to the width of the
                    # column and occupied cells have already
                    # contributed to column widths
                    continue
                # cells that span more than one column evenly
                # apportion the min/max widths to each of the
                # consituent columns (this is how Arena does it as per
                # the latest Table HTML spec).
                maxwidth = cell.maxwidth() / cell.colspan
                minwidth = cell.minwidth() / cell.colspan
                for col_i in range(col, col + cell.colspan):
                    maxwidths[col_i] = max(maxwidths[col_i], maxwidth) + bw
                    minwidths[col_i] = max(minwidths[col_i], minwidth) + bw

        # save these for the next phase of autolayout
        self._maxwidths = maxwidths
        self._minwidths = minwidths

    _prevwidth = -1
    def _autolayout_3(self, force=None):
        # This test protects against re-doing the layout if only the
        # vertical size changed.
        availablewidth = self.get_available_width()
        if not force and availablewidth == self._prevwidth:
            return
        self._prevwidth = availablewidth

        table = self._table
        colcount = self._colcount
        rowcount = self._rowcount
        bw = self._borderwidth
        maxwidths = self._maxwidths
        minwidths = self._minwidths

        mincanvaswidth = 2 * bw + self.Acellspacing * (colcount + 1)
        maxcanvaswidth = 2 * bw + self.Acellspacing * (colcount + 1)
        for col in range(colcount):
            mincanvaswidth = mincanvaswidth + minwidths[col]
            maxcanvaswidth = maxcanvaswidth + maxwidths[col]

        self._minwidth = mincanvaswidth
        self._maxwidth = maxcanvaswidth

        # debugging
##      print '==========', id(self)
##      for row in range(rowcount):
##          print '[',
##          for col in range(colcount):
##              element = table[(row, col)]
##              if element == EMPTY:
##                  print 'EMPTY',
##              elif element == OCCUPIED:
##                  print 'OCCUPIED',
##              else:
##                  print element,
##          print ']'
##      print '==========', id(self)

        if self.Awidth is None:
            suggestedwidth = availablewidth
        # units in screen pixels
        elif type(self.Awidth) in (IntType, FloatType):
            suggestedwidth = self.Awidth
        # other standard units
        elif type(self.Awidth) is TupleType:
            if self.Awidth[1] == '%':
                suggestedwidth = availablewidth * self.Awidth[0] / 100.0
            # other standard units are not currently supported
            else:
                suggestedwidth = veiwerwidth
        else:
            print 'Tables internal inconsistency.  Awidth=', \
                  self.Awidth, type(self.Awidth)
            suggestedwidth = availablewidth

        # now we need to adjust for the available space (i.e. parent
        # viewer's width).  The Table spec outlines three cases...
        #
        # case 1: the min table width is equal to or wider than the
        # available space.  Assign min widths and let the user scroll
        # horizontally.
        if mincanvaswidth >= suggestedwidth:
            cellwidths = minwidths
        # case 2: maximum table width fits within the available space.
        # set columns to their maximum width.
        elif maxcanvaswidth < suggestedwidth:
            cellwidths = maxwidths
        # case 3: maximum width of the table is greater than the
        # available space, but the minimum table width is smaller.
        else:
            W = suggestedwidth - mincanvaswidth
            D = maxcanvaswidth - mincanvaswidth
            adjustedwidths = [0] * colcount
            for col in range(colcount):
                d = maxwidths[col] - minwidths[col]
                adjustedwidths[col] = minwidths[col] + d * W / D
            cellwidths = adjustedwidths

        # calculate column heights.  this should be done *after*
        # cellwidth calculations, due to side-effects in the cell
        # algorithms
        cellheights = [0] * rowcount

        for row in range(rowcount):
            for col in range(colcount):
                cell = table[(row, col)]
                if cell in (EMPTY, OCCUPIED):
                    continue
                cellwidth = self.Acellspacing * (cell.colspan - 1)
                for w in cellwidths[col:col + cell.colspan]:
                    cellwidth = cellwidth + w
                cell.situate(width=cellwidth)
                cellheight = _safe_mojo_height(cell) / cell.rowspan
                for row_i in range(row, min(rowcount, row + cell.rowspan)):
                    cellheights[row_i] = max(cellheights[row_i], cellheight)

        canvaswidth = self.Acellspacing * (colcount - 1)
        for col in range(colcount):
            canvaswidth = canvaswidth + cellwidths[col]

        ypos = bw + self.Acellspacing

        # if caption aligns top, then insert it now.  it doesn't need
        # to be moved, just resized
        if self.caption and self.caption.align <> 'bottom':
            if canvaswidth < 0:
                canvaswidth = self.get_available_width()
            # must widen before calculating height!
            self.caption.situate(width=canvaswidth)
            try:
                height = self.caption.height()
            except BadMojoError:
                height = 80             # pixels!
            self.caption.situate(x=bw, y=ypos, height=height)
            ypos = ypos + height + self.Acellspacing

        # now place and size each cell
        for row in range(rowcount):
            xpos = bw + self.Acellspacing
            for col in range(colcount):
                cell = table[(row, col)]
                if cell in (EMPTY, OCCUPIED):
                    xpos = xpos + cellwidths[col] + self.Acellspacing
                    continue
                rowspan = min(rowcount, row + cell.rowspan)
                cellheight = self.Acellspacing * (rowspan - row - 1)
                for h in cellheights[row:min(rowcount, row + cell.rowspan)]:
                    cellheight = cellheight + h
                cell.situate(x=xpos, y=ypos, height=cellheight)
                xpos = xpos + cellwidths[col] + self.Acellspacing
            ypos = ypos + cellheights[row] + self.Acellspacing

        # if caption aligns bottom, then insert it now.  it needs to
        # be resized and moved to the proper location.
        if self.caption and self.caption.align == 'bottom':
            if canvaswidth < 0:
                canvaswidth = self.get_available_width()
            # must widen before calculating height!
            self.caption.situate(width=canvaswidth)
            try:
                height = self.caption.height()
            except BadMojoError:
                height = 80             # pixels!
            self.caption.situate(x=bw, y=ypos, height=height)
            ypos = ypos + height + self.Acellspacing

        self.container.config(width=canvaswidth + 2 * self.Acellspacing,
                              height=ypos-bw)

    def _reset(self, viewer):
        # called when the viewer is cleared
        self._cleared = 1
##      print '_reset:', self, viewer, self._cleared
        self.parentviewer.context.unregister_notification(self._notify)
        self.parentviewer.unregister_reset_interest(self._reset)
        self.parentviewer.unregister_resize_interest(self._resize)
        self.parentviewer.prefs.RemoveGroupCallback(
            'styles', self._force_resize)
        delattr(self.container, '_table')
        # TBD: garbage collect internal structures, but not windows!

    def _resize(self, viewer):
        # called when the outer browser is resized (typically by the user)
##      print '_resize:', viewer
        self._autolayout_3()

    def _force_resize(self):
        # called when the stylesheet changes:
        self._autolayout_2()
        self._autolayout_3(force=1)

    def _notify(self, context):
        # receives notification when all readers for the shared
        # context have finished.  this typically occurs when there are
        # images inside table cells.  it will also happen for every
        # table cell exactly once, but if there are no embedded
        # images, the actual resize will be inhibited.
        recalc_needed = None
        for row in range(self._rowcount):
            for col in range(self._colcount):
                cell = self._table[(row, col)]
                if cell in [EMPTY, OCCUPIED]:
                    continue
                status = cell.recalc()
                recalc_needed = recalc_needed or status
        if recalc_needed:
            self._autolayout_2()
            self._autolayout_3(force=1)
        if not self._mapped:
            self._map()


class ColumnarElem(AttrElem):
    # base class for COL, COLGROUP
    def __init__(self, attrs):
        AttrElem.__init__(self, attrs)
        self.Ahalign = self.attribute('align', conv=conv_halign, default=None)
        self.Avalign = self.attribute('valign', conv=conv_valign,
                                      default=DEFAULT_VALIGN)

class Colgroup(ColumnarElem):
    """A column group."""
    def __init__(self, attrs):
        ColumnarElem.__init__(self, attrs)
        self.cols = []

class Col(ColumnarElem):
    """A column."""
    def __init__(self, attrs, group = None):
        ColumnarElem.__init__(self, attrs)
        if group:
            group.cols.append(self)
            self.Ahalign = self.Ahalign or group.Ahalign
            self.Avalign = self.Avalign or group.Avalign

class HeadFootBody(AttrElem):
    """A generic THEAD, TFOOT, or TBODY."""

    def __init__(self, attrs={}):
        AttrElem.__init__(self, attrs)
        self.trows = []
        self.lastrow = None

class TR(AttrElem):
    """A TR table row element."""

    _accepting = 1

    def __init__(self, attrs, bgcolor=None, honor_colors=None,
                 valign=DEFAULT_VALIGN):
        AttrElem.__init__(self, attrs)
        self.Ahalign = self.attribute('align', conv=conv_halign)
        self.Avalign = self.attribute('valign', conv=conv_valign,
                                      default=valign)
        if honor_colors:
            self.Abgcolor = self.attribute('bgcolor', conv=conv_color,
                                           default=bgcolor)
        else:
            self.Abgcolor = bgcolor
        self.cells = []

    def close(self):
        self._accepting = 0

    def is_accepting(self):
        return self._accepting


def _get_linecount(tw):
    return int(tw.index(END).split('.')[0]) - 1

def _get_widths(tw):
    width_max = 0
    # get maximum width of cell: the longest line with no line wrapping
    tw['wrap'] = NONE
    border_x, y, w, h, b = tw.dlineinfo(1.0)
    # for some reason, dlineinfo can return a large negative number
    # for border_x.  this is nonsensical!
    border_x = max(border_x, 0)
    linecnt = _get_linecount(tw) + 1
    for lineno in range(1, linecnt):
        index = '%d.0' % lineno
        tw.see(index)
        x, y, w, h, b = tw.dlineinfo(index)
        width_max = max(width_max, w)
    width_max = width_max + (2 * border_x)
    # get minimum width of cell: longest word
    tw['wrap'] = WORD
    contents = tw.get(1.0, END)
    longest_word = reduce(max, map(len, contents.split()), 0)
    tw['width'] = longest_word + 1
    width_min = tw.winfo_reqwidth() + (2 * border_x)
    wn = float(width_min)+2
    wx = float(width_max)+2
    return min(wn, wx), max(wn, wx)

def _get_height(tw):
    linecount = _get_linecount(tw)
    tw['height'] = linecount
    tw.update_idletasks()
    tw.see(1.0)
    x, border_y, w, other_h, b = tw.dlineinfo(1.0)
    loopcnt = 0
    while 1:
        tw.see(1.0)
        info = tw.dlineinfo('end - 1 c')
        if info:
            x, y, w, h, b = info
            if h >= b:
                break
        # TBD: loopcnt check is probably unnecessary, but I'm not yet
        # convinced this algorithm always works.
        loopcnt = loopcnt + 1
        if loopcnt > 25:
            return 10	# just assume *something*
            #raise BadMojoError  #(tw.winfo_height())
        linecount = linecount + 1
        tw['height'] = linecount
        tw.update_idletasks()
    # TBD: this isn't quite right.  We want to add border_y, but
    # that's not correct for the lower border.  I think we can ask the
    # textwidget for it's internal border space, but we may need to
    # add in relief space too.  Close approximation for now...
    #
    # Add 2 for descenders
    return y+h+border_y + 2



class ContainedText(AttrElem):
    """Base class for a text widget contained as a cell in a canvas.
    Both Captions and Cells are derived from this class.

    """
    def __init__(self, table, parentviewer, attrs):
        AttrElem.__init__(self, attrs)
        self._container = table.container

##      from profile import Profile
##      from pstats import Stats
##      p = Profile()
##      # can't use runcall because that doesn't return the results
##      p.runctx('self._viewer = Viewer(master=table.container, context=parentviewer.context, scrolling=0, stylesheet=parentviewer.stylesheet, parent=parentviewer)',
##               globals(), locals())
##      Stats(p).strip_dirs().sort_stats('time').print_stats(5)

        self._viewer = Viewer(master=table.container,
                              context=parentviewer.context,
                              scrolling=0,
                              stylesheet=parentviewer.stylesheet,
                              parent=parentviewer)
        if not parentviewer.find_parentviewer():
            self._viewer.RULE_WIDTH_MAGIC = self._viewer.RULE_WIDTH_MAGIC - 6
        # for callback notification
        self._fw = self._viewer.frame
        self._tw = self._viewer.text
        self._tw.config(highlightthickness=0)
        self._embedheight = 0

    def new_formatter(self):
        formatter = AbstractFormatter(self._viewer)
        # set parskip to prevent blank line at top of cell if the content
        # starts with a <P> or header element.
        formatter.parskip = 1
        return formatter

    def freeze(self): self._viewer.freeze()
    def unfreeze(self): self._viewer.unfreeze()
    def close(self): self._viewer.close()

    def maxwidth(self):
        return self._maxwidth           # not useful until after finish()
    def minwidth(self):
        return self._minwidth           # likewise

    def height(self):
        return max(self._embedheight, _get_height(self._tw))

    def recalc(self):
        # recalculate width and height upon notification of completion
        # of all context's readers (usually image readers)
        min_nonaligned = self._minwidth
        maxwidth = self._maxwidth
        embedheight = self._embedheight
        # take into account all embedded windows
        for sub in self._viewer.subwindows:
            # the standard interface is used if the object has a
            # table_geometry() method
            if hasattr(sub, 'table_geometry'):
                submin, submax, height = sub.table_geometry()
                min_nonaligned = max(min_nonaligned, submin)
                maxwidth = max(maxwidth, submax)
                embedheight = max(embedheight, height)
            else:
                # this is the best we can do
##              print 'non-conformant embedded window:', sub.__class__
##              print 'using generic method, which may be incorrect'
                geom = sub.winfo_geometry()
                match = CELLGEOM_RE.search(geom)
                if match:
                    [w, h, x, y] = map(grailutil.conv_integer,
                                       match.group(1, 2, 3, 4))
                min_nonaligned = max(min_nonaligned, w) # x+w?
                maxwidth = max(maxwidth, w)             # x+w?
                embedheight = max(embedheight, h)       # y+h?
        self._embedheight = embedheight
        self._minwidth = min_nonaligned
        self._maxwidth = maxwidth
        return len(self._viewer.subwindows)

    def finish(self, table, padding=0):
        # TBD: if self.layout == AUTOLAYOUT???
        self._x = self._y = 0
        fw = self._fw
        tw = self._tw
        # Set the padding before grabbing the width, but it could be
        # denoted as a percentage of the viewer width
        if type(padding) == StringType:
            try:
                # divide by 200 since padding is a percentage and we
                # want to put equal amounts of pad on both sides of
                # the picture.
<<<<<<< HEAD
                padding = int(self._table.get_available_width() *
                              int(padding[:-1]) / 200)
=======
                padding = int(table.get_available_width() *
                              string.atoi(padding[:-1]) / 200)
>>>>>>> c43ff2dd
            except ValueError:
                padding = 0
        tw['padx'] = padding
        # TBD: according to the W3C table spec, minwidth should really
        # be max(min_left + min_right, min_nonaligned).  Also note
        # that minwidth is recalculated by minwidth() call
        self._minwidth, self._maxwidth = _get_widths(self._tw)
        # first approximation of height.  this is the best we can do
        # without forcing an update_idletasks() fireworks display
        tw['height'] = _get_linecount(tw) + 1
        # initially place the cell in the canvas at position (0,0),
        # with the maximum width and closest approximation height.
        # situate() will be called later with the final layout
        # parameters.
        self._tag = self._container.create_window(
            0, 0,
            window=fw, anchor=NW,
            width=self._maxwidth,
            height=fw['height'])

    def situate(self, x=0, y=0, width=None, height=None):
        # canvas.move() deals in relative positioning, but we want
        # absolute coordinates
        xdelta = x - self._x
        ydelta = y - self._y
        self._x = x
        self._y = y
        self._container.move(self._tag, xdelta, ydelta)
        if width <> None and height <> None:
            self._container.itemconfigure(self._tag,
                                          width=width, height=height)
        elif width <> None:
            self._container.itemconfigure(self._tag, width=width)
        else:
            self._container.itemconfigure(self._tag, height=height)


class Caption(ContainedText):
    """A table caption element."""
    def __init__(self, table, parentviewer, attrs):
        ContainedText.__init__(self, table, parentviewer, attrs)
        self._tw.config(relief=FLAT, borderwidth=0)
        def conv_align(val):
            return grailutil.conv_enumeration(
                grailutil.conv_normstring(val),
                ['top', 'bottom', 'left', 'right']) or 'top'
        self.align = self.attribute('align', conv=conv_align)

    def finish(self, table, padding=0):
        ContainedText.finish(self, table, padding=0)
        # set the style of the contained text
        self._viewer.text.tag_add('contents', 1.0, END)
        self._viewer.text.tag_config('contents', justify=CENTER)


class Cell(ContainedText):
    """A generic TH or TD table cell element."""

    def __init__(self, table, parser, attrs):
        ContainedText.__init__(self, table, parser.viewer, attrs)
        self._parser = parser
        # relief and borderwidth are defined as table tag attributes
        if table.Arules == 'none':
            relief = FLAT
        # TBD: rules=rows and rules=cols not yet implemented (is it
        # even possible in Tk?  probably, but could be painful
        else:
            if table.Aframe == 'void':
                relief = FLAT
            else:
                relief = SUNKEN
        self._tw.config(relief=FLAT, borderwidth=0)
        self._fw.config(relief=relief, borderwidth=1)
        # horizontal alignment
        halign = self.attribute('align', conv=conv_halign,
                                default=table.lastbody.trows[-1].Ahalign)
        self.Ahalign = halign
        if halign:
            self._viewer.new_alignment(halign)
        # vertical alignment
        valign = self.attribute('valign', conv=conv_valign,
                                default=table.lastbody.trows[-1].Avalign)
        self.Avalign = valign
        if valign == 'middle':
            self._tw.pack(fill = X)
        elif valign == 'bottom':
            self._tw.pack(fill = X, anchor = S)
        # background color
        rowcolor = table.lastbody.trows[-1].Abgcolor
        if parser.context.app.prefs.GetBoolean('parsing-html', 'honor-colors'):
            self.Abgcolor = self.attribute('bgcolor', conv=conv_color,
                                           default=rowcolor)
        else:
            self.Abgcolor = rowcolor
        # protect against illegal color spec.:
        try:
            self._tw.config(background=self.Abgcolor)
        except TclError:
            #  most likely, it was an invalid color name
            if self.Abgcolor and self.Abgcolor[0] != '#':
                # might have been an RGB disguised as a color name
                bgcolor = '#' + self.Abgcolor
                try:
                    self._tw.config(background=bgcolor)
                except TclError:
                    # color name failure
                    if self.Abgcolor != rowcolor and rowcolor:
                        bgcolor = rowcolor
                    else:
                        bgcolor = None
                self.Abgcolor = bgcolor
            else:
                self.Abgcolor = None
        if self.Abgcolor:
            try: self._fw.config(background=self.Abgcolor)
            except TclError: self.Abgcolor = None       # color name error
        self.layout = table.layout
        # dig out useful attributes
        self.cellpadding = table.attribute('cellpadding', default=0)
        self.rowspan = self.attribute('rowspan', default=1)
        self.colspan = self.attribute('colspan', default=1)
        if self.cellpadding < 0:
            self.cellpadding = 0
        if self.rowspan < 0:
            self.rowspan = 1
        if self.colspan < 0:
            self.colspan = 1

    def init_style(self):
        pass

    def __repr__(self):
##      return '<%s>' % id(self) + '"%s"' % self._tw.get(1.0, END)[:-1]
        return '"%s"' % self._tw.get(1.0, END)[:-1]

    def is_empty(self):
        return not self._tw.get(1.0, 'end - 1 c')

    def finish(self, table, padding=0):
        ContainedText.finish(self, table, padding=self.cellpadding)


class TDCell(Cell):
    pass

class THCell(Cell):
    def init_style(self):
        # TBD: this should be extracted from stylesheets and/or preferences
        self._parser.get_formatter().push_font((None, None, 1, None))

    def finish(self, table):
        Cell.finish(self, table)
        self._tw.tag_add('contents', 1.0, END)
        self._tw.tag_config('contents', justify=CENTER)


if __name__ == '__main__':
    pass
else:
    tparser = TableSubParser()
    for attr in dir(TableSubParser):
        if attr[0] <> '_':
            globals()[attr] = getattr(tparser, attr)<|MERGE_RESOLUTION|>--- conflicted
+++ resolved
@@ -1007,13 +1007,8 @@
                 # divide by 200 since padding is a percentage and we
                 # want to put equal amounts of pad on both sides of
                 # the picture.
-<<<<<<< HEAD
-                padding = int(self._table.get_available_width() *
+                padding = int(table.get_available_width() *
                               int(padding[:-1]) / 200)
-=======
-                padding = int(table.get_available_width() *
-                              string.atoi(padding[:-1]) / 200)
->>>>>>> c43ff2dd
             except ValueError:
                 padding = 0
         tw['padx'] = padding
