from Cache import SharedItem, SharedAPI
import urlparse
import os
import time
import ht_time
import grailutil
import re
from numbers import Real

META, DATA, DONE = 'META', 'DATA', 'DONE' # Three stages

class CacheEmpty(Exception):
    def __str__(self): return 'Cache Empty'
class CacheReadFailed(Exception):
    def __str__(self): return 'Cache Item Expired or Missing: {}'.format(
        Exception.__str__(self))
class CacheFileError(Exception):
    def __str__(self):
        return 'Cache File Error: {}'.format(Exception.__str__(self))


from mimetypes import guess_extension


def parse_cache_control(s):
    elts = s.split(',')
    for s in elts:
        a, _, b = s.partition('=')
        yield (a, b)

class CacheManager:
    """Manages one or more caches in hierarchy.

    The only methods that should be used by the application is
    open() and add_cache(). Other methods are intended for use by the
    cache itself.  

    overview of CacheManager and Cache organization

    CM has list of caches (could have more than one cache)
    
    items = {}: contains an entry for all the URLs in all the
    caches. value is a cache entry object (cf DiskCacheEntry
    below), has a get method that returns an protocol API object

    active = {}: contains an entry for each URL that is open in a
    browser window. this is the shared object list. if there is a
    request for an active page, a second SharedAPI for the same object
    is returned. the list stores SharedItems, which contain a reference
    count; when that cound reaches zero, it removes itself from the
    list. 

    freshness: CM is partly responsible for checking the freshness of
    pages. (pages with explicit TTL know when they expire.) freshness
    tests are preference driven, can be never, per session, or per
    time-unit. on each open, check to see if we should send an
    If-Mod-Since to the original server (based on fresh_p method).

    """
    
    def __init__(self, app):
        """Initializes cache manager, creates disk cache.

        Basic disk cache characteristics loaded from    """
        
        self.app = app
        self.caches = []
        self.items = {}
        self.active = {}
        self.disk = None
        self.disk = DiskCache(self, self.app.prefs.GetInt('disk-cache',
                                                     'size') * 1024,
                         self.app.prefs.Get('disk-cache', 'directory'))
        self.set_freshness_test()
        self.app.prefs.AddGroupCallback('disk-cache', self.update_prefs)

        # check preferences
        bool = self.app.prefs.GetInt('disk-cache', 'checkpoint')
        if bool:
            self.app.register_on_exit(lambda save=self.save_cache_state:save())

    def save_cache_state(self):
        for cache in self.caches:
            cache._checkpoint_metadata()

    def update_prefs(self):
        self.set_freshness_test()
        size = self.caches[0].max_size = self.app.prefs.GetInt('disk-cache',
                                                               'size') \
                                                               * 1024
        new_dir = self.app.prefs.Get('disk-cache', 'directory')
        if new_dir != self.disk.pref_dir:
            self.disk._checkpoint_metadata()
            self.reset_disk_cache(size, new_dir)

    def reset_disk_cache(self, size=None, dir=None, flush_log=False):
        """Close the current disk cache and open a new one.

        Used primarily to change the cache directory or to clear
        everything out of the cache when it is erased. The flush_log
        argument is passed to DiskCache.close(), allowing this routine
        to be used in both of the cases described. On erase, we want
        to write a new, empty log; on change directory, we want to
        keep the old log intact.
        """
        if not size:
            size = self.disk.max_size
        if not dir:
            dir = self.disk.directory
        self.disk.close(flush_log)
        self.disk = DiskCache(self, size, dir)
        
    def set_freshness_test(self):
        # read preferences to determine when pages should be checked
        # for freshness -- once per session, every n secs, or never
        fresh_type = self.app.prefs.Get('disk-cache', 'freshness-test-type')
        fresh_rate = int(self.app.prefs.GetFloat('disk-cache', 
                                             'freshness-test-period') * 3600.0)

        if fresh_type == 'per session':
            self.fresh_p = lambda key, self=self: \
                           self.fresh_every_session(self.items[key])
            self.session_freshen = []
        elif fresh_type == 'periodic':
            self.fresh_p = lambda key, self=self, t=fresh_rate: \
                           self.fresh_periodic(self.items[key],t)  
        elif fresh_type == 'never':
            self.fresh_p = lambda x: True
        else: #         == 'always'
            self.fresh_p = lambda x: False

    def open(self, url, mode, params, reload=False, data=None):
        """Opens a URL and returns a protocol API for it.

        This is the method called by the Application to load a
        URL. First, it checks the shared object list (and returns a
        second reference to a URL that is currently active). Then it
        calls open routines specialized for GET or POST.
        """

        key = self.url2key(url, mode, params)
        if mode == 'GET':
            if key in self.active:
                # XXX This appeared to be a bad idea!
##              if reload:
##                  self.active[key].reset()
                return SharedAPI(self.active[key])
            return self.open_get(key, url, mode, params, reload, data)
        elif mode == 'POST':
            return self.open_post(key, url, mode, params, reload, data)

    def open_get(self, key, url, mode, params, reload, data):
        """open() method specialized for GET request.

        Performs several steps:
        1. Check for the URL in the cache.
        2. If it is in the cache,
              1. Create a SharedItem for it.
              2. Reload the cached copy if reload flag is on.
              3. Refresh the page if the freshness test fails.
           If it isn't in the cache,
              1. Create a SharedItem (which will create a CacheEntry 
              after the page has been loaded.)
        3. call activate(), which adds the URL to the shared object
        list and creates a SharedAPI for the item
        """

        try:
            api = self.cache_read(key)
        except CacheReadFailed as err:
            (cache,) = err.args
            cache.evict(key)
            api = None
        if api:
            # creating reference to cached item
<<<<<<< HEAD
            if reload:
                item = SharedItem(url, mode, params, self, key, data, api,
                                 reload=reload)
                self.touch(key)
            elif not self.fresh_p(key):
                item = SharedItem(url, mode, params, self, key, data, api,
                                 refresh=self.items[key].lastmod)
                self.touch(key,refresh=True)
            else:
                item = SharedItem(url, mode, params, self, key, data, api)
                
=======
            try:
                if reload:
                    item = SharedItem(url, mode, params, self, key, data,
                                     api, reload=reload)
                    self.touch(key)
                elif not self.fresh_p(key):
                    item = SharedItem(url, mode, params, self, key, data,
                                     api, refresh=self.items[key].lastmod)
                    self.touch(key,refresh=1)
                else:
                    item = SharedItem(url, mode, params, self, key, data,
                        api)
            except:
                api.close()
                raise
>>>>>>> 23986102
        else:
            # cause item to be loaded (and perhaps cached)
            item = SharedItem(url, mode, params, self, key, data)

        return self.activate(item)

    def open_post(self, key, url, mode, params, reload, data):
        """Open a URL with a POST request. Do not cache."""
        key = self.url2key(url, mode, params)
        return self.activate(SharedItem(url, mode, params, None, key,
                                       data))

    def activate(self,item):
        """Adds a SharedItem to the shared object list and returns SharedAPI.
        """
        self.active[item.key] = item
        return SharedAPI(self.active[item.key])

    def deactivate(self,key):
        """Removes a SharedItem from the shared object list."""
        self.active.pop(key, None)

    def add_cache(self, cache):
        """Called by cache to notify manager this it is ready."""
        self.caches.append(cache)

    def close_cache(self, cache):
        self.caches.remove(cache)

    def cache_read(self,key):
        """Checks cache for URL. Returns protocol API on hit.

        Looks for a cache entry object in the items dictionary. If the
        CE object is found, call its method get() to create a protocol
        API for the item.
        """
        if key in self.items:
            return self.items[key].get()
        else:
            return None

    def touch(self,key=None,url=None,refresh=False):
        """Calls touch() method of CacheEntry object."""
        if url:
            key = self.url2key(url,'GET',{})
        if key and key in self.items:
            self.items[key].touch(refresh)

    def expire(self,key):
        """Should not be used."""
        assert 'night' == 'day'
        assert key in self.items
        self.items[key].evict()

    def delete(self, keys, evict=True):
        if not isinstance(keys, list):
            keys = [keys]

        if evict:
            for key in keys:
                try:
                    self.items[key].cache.evict(key)
                except KeyError:
                    pass
        else:
            for key in keys:
                self.items.pop(key, None)

    def add(self,item,reload=False):
        """If item is not in the cache and is allowed to be cached, add it. 
        """
        try:
            if item.key not in self.items and self.okay_to_cache_p(item):
                self.caches[0].add(item)
            elif reload:
                self.caches[0].update(item)
        except CacheFileError, err_tuple:
            (file, err) = err_tuple
            print "error adding item %s (file %s): %s" % (item.url,
                                                          file, err)

    # list of protocols that we can cache
    cache_protocols = ['http', 'ftp', 'hdl']

    def okay_to_cache_p(self,item):
        """Check if this item should be cached.

        This routine probably (definitely) needs more thought.
        Currently, we do not cache URLs with the following properties:
        1. The scheme is not on the list of cacheable schemes.
        2. The item is bigger than a quarter of the cache size.
        3. The 'Pragma: no-cache' header was sent
        4. The 'Expires: 0' header was sent
        5. The URL includes a query part '?'
        
        """

        if len(self.caches) < 1:
            return False

        (scheme, netloc, path, parm, query, frag) = \
                 urlparse.urlparse(item.url)

        if query or scheme not in self.cache_protocols:
            return False

        # don't cache really big things
        #####
        ##### limit is hardcoded, please fix
        #####
        if item.datalen > self.caches[0].max_size / 4:
            return False

        code, msg, params = item.meta

        # don't cache things that don't want to be cached
        pragma = params.get('pragma')
        if pragma == 'no-cache':
            return False

        expires = params.get('expires')
        if expires == 0:
            return False

        # respond to http/1.1 cache control directives
        if 'cache-control' in params:
            for k, v in parse_cache_control(params['cache-control']):
                if k in  ('no-cache', 'no-store'):
                    return False
                if k == 'max-age':
                    expires = int(v)

        return True

    def fresh_every_session(self,entry):
        """Refresh the page once per session"""
        if not entry.key in self.session_freshen:
            self.session_freshen.append(entry.key)
            return False
        return True

    def fresh_periodic(self,entry,max_age):
        """Refresh it max_age seconds have passed since it was loaded."""
        try:
            age = time.time() - entry.date.get_secs()
            if age > max_age:
                return False
            return True
        except AttributeError:
            # if you don't tell me the date, I don't tell you it's stale
            return True

    def url2key(self, url, mode, params):
        """Normalize a URL for use as a caching key.

        - change the hostname to all lowercase
        - remove the port if it is the scheme's default port
        - reformat the port using %d
        - get rid of the fragment identifier

        """
        parsed = urlparse.urlparse(url)
        try:
            port = parsed.port
        except ValueError:
            port = None
        if port is None or parsed.scheme == 'http' and port == 80:
            netloc = parsed.hostname
        else:
            netloc = parsed.hostname + ":%d" % port
        return urlparse.urlunparse((parsed.scheme, netloc, parsed.path,
            parsed.params, parsed.query, ""))


class DiskCacheEntry:
    """Data about item stored in a disk cache.

    __init__ only store the cache this entry is in. To place real data
    in a cache item, you must call fill() to create a new item. 

    The DiskCacheEntry object is shared by the DiskCache and the
    CacheManager. The method get() is called by the
    CacheManager and change the state of the DiskCache.

    The data members include:
    date -- the date of the most recent HTTP request to the server
    (either a regular load or an If-Modified-Since request)
    """

    def __init__(self, cache=None):
        self.cache = cache

    def fill(self,key,url,size,date,lastmod,expires,ctype,
             cencoding,ctencoding):
        self.key = key
        self.url = url
        self.size = size
        if date:
            self.date = HTTime(date)
        else:
            self.date = None
        if lastmod:
            self.lastmod = HTTime(lastmod)
        else:
            self.lastmod = None
        if expires:
            self.expires = HTTime(expires)
        else:
            self.expires = None
        self.type = ctype
        self.encoding = cencoding
        self.transfer_encoding = ctencoding

    string_date = re.compile('^[A-Za-z]')

    def __repr__(self):
        return self.unparse()

    def parse(self,parsed_rep):
        """Reads transaction log entry.
        """
        vars = parsed_rep.split('\t')
        self.key = vars[0]
        self.url = vars[1]
        self.file = vars[2]
        self.size = int(vars[3])
        self.type = vars[7]
        try:
            self.encoding = vars[8]
        except IndexError:
            # log version 1.2
            self.encoding = None
            self.transfer_encoding = None
        else:
            if self.encoding == 'None':
                self.encoding = None
            try:
                self.transfer_encoding = vars[9]
            except IndexError:
                self.transfer_encoding = None
            else:
                if self.transfer_encoding == 'None':
                    self.transfer_encoding = None
        self.date = None
        self.lastmod = None
        self.expires = None
        for tup in [(vars[4], 'date'), (vars[5], 'lastmod'),
                     (vars[6], 'expires')]:
            self.parse_assign(tup[0],tup[1])

    def parse_assign(self,rep,var):
        if rep == 'None':
            setattr(self,var,None)
            return
        match = self.string_date.match(rep)
        if match and match.start() == 0:
            setattr(self,var,HTTime(str=rep))
        else:
            setattr(self,var,HTTime(secs=float(rep)))

    def unparse(self):
        """Return entry for transaction log.
        """
        if not hasattr(self, 'file'):
            self.file = ''
        stuff = [self.key, self.url, self.file, self.size, self.date,
                 self.lastmod, self.expires, self.type, self.encoding,
                 self.transfer_encoding]
        s = '\t'.join(map(str, stuff))
        return s

    def get(self):
        """Create a disk_cache_access API object and return it.

        Calls cache.get() to update the LRU information.

        Also checks to see if a page with an explicit Expire date has
        expired; raises a CacheReadFailed if it has.
        """
        if self.expires:
            if self.expires and self.expires.get_secs() < time.time():
                # we need to refresh the page; can we just reload?
                raise CacheReadFailed, self.cache
        self.cache.get(self.key) 
        try:
            api = disk_cache_access(self.cache.get_file_path(self.file),
                                    self.type, self.date, self.size,
                                    self.encoding, self.transfer_encoding)
        except IOError:
            raise CacheReadFailed, self.cache
        return api

    def touch(self,refresh=False):
        """Change the date of most recent check with server."""
        self.date = HTTime(secs=time.time())
        if refresh:
            self.cache.log_entry(self)

    def delete(self):
        pass

def compare_expire_items(item1,item2):
    """used with list.sort() to sort list of CacheEntries by expiry date."""
    e1 = item1.expires.get_secs() 
    e2 = item2.expires.get_secs()
    if e1 > e2:
        return 1
    elif e2 > e1:
        return -1
    else:
        return 0

class DiskCache:
    """Persistent object cache.

    need to discuss:

    use_order

    the log: writes every change to cache or use_order, writes
    flushed, do a checkpoint run on startup, format is tuple (entry
    type, object), where entry type is add, evict, update use_order,
    version. 

    expires

    evict

    Note: Nowhere do we verify that the disk has enough space for a
    full cache.

    """

    def __init__(self, manager, size, directory):
        self.max_size = size
        self.size = 0
        self.pref_dir = directory
        if hasattr(os.path, 'expanduser'):
                directory = os.path.expanduser(directory)
        if not os.path.isabs(directory):
                directory = os.path.join(grailutil.getgraildir(), directory)
        self.directory = directory
        self.manager = manager
        self.manager.add_cache(self)
        self.items = {}
        self.use_order = []
        self.log = None
        self.expires = []
        self.types = {}

        grailutil.establish_dir(self.directory)
        self._read_metadata()
        self._reinit_log()

    log_version = "1.3"
    log_ok_versions = ["1.2", "1.3"]

    def close(self,log):
        self.manager.delete(self.items.keys(), evict=False)
        if log:
            self.use_order = []
            self._checkpoint_metadata()
        del self.items
        del self.expires
        self.manager.close_cache(self)
        self.dead = True

    def _read_metadata(self):
        """Read the transaction log from the cache directory.

        Reads the pickled log entries and re-creates the cache's
        current contents and use_order from the log.

        A version number is included, but currently we only assert
        that a the version number read is the same as the current
        version number.
        """
        logpath = os.path.join(self.directory, 'LOG')
        try:
            log = open(logpath)
        except IOError:
            # now what happens if there is an error here?
            log = open(logpath, 'w')
            log.close()
            return

        with log:
            for line in log:
                try:
                    kind = line[0:1]        
                    if kind == '2': # use update
                        key = line[2:-1]
                        self.use_order.remove(key)
                        self.use_order.append(key)
                    elif kind == '1':           # delete
                        key = line[2:-1]
                        if key in self.items:
                            self.size = self.size - self.items.pop(key).size
                            del self.manager.items[key]
                            self.use_order.remove(key)
                            assert key not in self.use_order
                    elif kind == '0': # add
                        newentry = DiskCacheEntry(self)
                        newentry.parse(line[2:-1])
                        if newentry.key not in self.items:
                            self.use_order.append(newentry.key)
                        newentry.cache = self
                        self.items[newentry.key] = newentry
                        self.manager.items[newentry.key] = newentry
                        self.size = self.size + newentry.size
                    elif kind == '3': # version (hopefully first)
                        ver = line[2:-1]
                        if ver not in self.log_ok_versions:
                       ### clear out anything we might have read
                       ### and bail. this is an old log file.
                            if len(self.use_order) > 0:
                                self.use_order = []
                                for key in self.items.keys():
                                    del self.manager.items[key]
                                self.items.clear()
                                self.size = 0
                                return
                        assert ver in self.log_ok_versions
                except IndexError:
                    # ignore this line
                    pass

    def _checkpoint_metadata(self):
        """Checkpoint the transaction log.

        Creates a new log that contains only the current state of the
        cache.
        """
        import traceback
        if self.log:
            self.log.close()
        try:
            newpath = os.path.join(self.directory, 'CHECKPOINT')

            with open(newpath, 'w') as newlog:
                newlog.write('3 ' + self.log_version + '\n')
                for key in self.use_order:
                    self.log_entry(self.items[key],alt_log=newlog,
                        flush=False)
                    # don't flush writes during the checkpoint, because if
                    # we crash it won't matter
            logpath = os.path.join(self.directory, 'LOG')
            os.unlink(logpath)
            os.rename(newpath, logpath)
        except:
            print "exception during checkpoint"
            traceback.print_exc()

    def _reinit_log(self):
        """Open the log for writing new transactions."""
        logpath = os.path.join(self.directory, 'LOG')
        self.log = open(logpath, 'a')

    def log_entry(self,entry,delete=False,alt_log=None,flush=True):
        """Write to the log adds and evictions."""
        if alt_log:
            dest = alt_log
        else:
            dest = self.log
        if delete:
            dest.write('1 ' + entry.key + '\n')
        else:
            dest.write('0 ' + entry.unparse() + '\n')
        if flush:
            dest.flush()

    def log_use_order(self,key):
        """Write to the log changes in use_order."""
        if key in self.items:
            self.log.write('2 ' + key + '\n')
            # should we flush() here? probably...
            self.log.flush()

    cache_file = re.compile('^spam[0-9]+')

    def erase_cache(self):

        if hasattr(self,'dead'):
            # they got me
            self.manager.disk.erase_cache()
            return

        def walk_erase(regexp,dir,files):
            for file in files:
                if regexp.match(file):
                    path = os.path.join(dir,file)
                    if os.path.isfile(path):
                        os.unlink(path)

        os.path.walk(self.directory, walk_erase, self.cache_file)
        self.manager.reset_disk_cache(flush_log=True)

    def erase_unlogged_files(self):

        if hasattr(self,'dead'):
            # they got me
            self.manager.disk.erase_unlogged_files()
            return

        def walk_erase_unknown(known,dir,files,regexp=self.cache_file):
            for file in files:
                if file not in known and regexp.match(file):
                    path = os.path.join(dir,file)
                    if os.path.isfile(path):
                        os.unlink(path)

        files = { 'LOG' }
        files.update(entry.file for entry in self.items.values())
        os.path.walk(self.directory, walk_erase_unknown, files)

    def get(self,key):
        """Update and log use_order."""
        assert key in self.items
        self.use_order.remove(key)
        self.use_order.append(key)
        self.log_use_order(key)

    def update(self,object):
        # this is simple, but probably not that efficient
        self.evict(object.key)
        self.add(object)

    def add(self,object):
        """Creates a DiskCacheEntry for object and adds it to cache.

        Examines the object and its headers for size, date, type,
        etc. The DiskCacheEntry is placed in the DiskCache and the
        CacheManager and the entry is logged.

        XXX Need to handle replacement better?
        """
        respcode, msg, headers = object.meta
        size = object.datalen

        self.make_space(size)

        newitem = DiskCacheEntry(self)
        (date, lastmod, expires, ctype, cencoding, ctencoding) \
               = self.read_headers(headers)
        newitem.fill(object.key, object.url, size, date, lastmod,
                     expires, ctype, cencoding, ctencoding)
        newitem.file = self.get_file_name(newitem)
        if expires:
            self.add_expireable(newitem)

        self.make_file(newitem,object)
        self.log_entry(newitem)

        self.items[object.key] = newitem
        self.manager.items[object.key] = newitem
        self.use_order.append(object.key)

        return newitem

    def read_headers(self,headers):
        if 'date' in headers:
            date = headers['date']
        else:
            date = time.time()

        lastmod = headers.get('last-modified', date)

        expires = headers.get('expires')

        # what is the proper default content type?
        ctype = headers.get('content-type', 'text/html')

        cencoding = headers.get('content-encoding')

        ctencoding = headers.get('content-transfer-encoding')

        return (date, lastmod, expires, ctype, cencoding, ctencoding)


    def add_expireable(self,entry):
        """Adds entry to list of pages with explicit expire date."""
        self.expires.append(entry)

    def get_file_name(self,entry):
        """Invent a filename for a new cache entry."""
        filename = 'spam' + str(time.time()) + self.get_suffix(entry.type)
        return filename

    def get_file_path(self,filename):
        path = os.path.join(self.directory, filename)
        return path

    def get_suffix(self,type):
        if type in self.types:
            return self.types[type]
        else:
            return guess_extension(type) or ''

    def make_file(self,entry,object):
        """Write the object's data to disk."""
        path = self.get_file_path(entry.file)
        try:
            with open(path, 'wb') as f:
                f.writelines(object.data)
        except IOError, err:
            raise CacheFileError, (path, err)

    def make_space(self,amount):
        """Ensures that there are amount bytes free in the disk cache.

        If the cache does not have amount bytes free, pages are
        evicted. First, we check the list of pages with explicit
        expire dates and evict any that have expired. If we need more
        space, evict the least recently used page. Continue LRU
        eviction until enough space is available.

        Raises CacheEmpty if there are no entries in the cache, but
        amount bytes are not available.
        """

        if self.size + amount > self.max_size:
            self.evict_expired_pages()

        try:
            while self.size + amount > self.max_size:
                self.evict_any_page()
        except CacheEmpty:
            print "Can't make more room in the cache"
            pass
            # this is not the right thing to do, probably
            # but I don't think this should ever happen
        self.size = self.size + amount

    def evict_any_page(self):
        """Evict the least recently used page."""
        # get ride of least-recently used thing
        if len(self.items) > 0:
            key = self.use_order[0]
            self.evict(key)
        else:
            raise CacheEmpty

    def evict_expired_pages(self):
        """Evict any pages on the expires list that have expired."""
        self.expires.sort(compare_expire_items)
        size = len(self.expires)
        if size > 0 \
           and self.expires[0].expires.get_secs() < time.time():
            index = 0
            t = time.time()
            while index < size and self.expires[index].expires.get_secs() < t:
                index = index + 1
            for item in self.expires[0:index]:
                self.evict(item.key)
            del self.expires[0:index]

    def evict(self,key):
        """Remove an entry from the cache and delete the file from disk."""
        self.use_order.remove(key)
        evictee = self.items.pop(key)
        del self.manager.items[key]
        if key in self.expires:
            self.expires.remove(key)
        try:
            os.unlink(self.get_file_path(evictee.file))
        except EnvironmentError as err:
            # print "error deleting %s from cache: %s" % (key, err)
            pass
        self.log_entry(evictee,delete=True)
        evictee.delete()
        self.size = self.size - evictee.size

class disk_cache_access:
    """protocol access interface for disk cache"""

    def __init__(self, filename, content_type, date, len,
                 content_encoding, transfer_encoding):
        self.headers = { 'content-type' : content_type,
                         'date' : date,
                         'content-length' : str(len) }
        if content_encoding:
            self.headers['content-encoding'] = content_encoding
        if transfer_encoding:
            self.headers['content-transfer-encoding'] = transfer_encoding
        self.filename = filename
        try:
            self.fp = open(filename, 'rb')
        except IOError, err:
            print "io error opening %s: %s" % (filename, err)
            # propogate error through
            raise IOError, err
        self.state = DATA

    def pollmeta(self):
        return "Ready", True

    def getmeta(self):
        return 200, "OK", self.headers

    def polldata(self):
        return "Ready", True

    def getdata(self,maxbytes):
        # get some data from the disk
        data = self.fp.read(maxbytes)
        if not data:
            self.state = DONE
        return data

    def fileno(self):
        try:
            return self.fp.fileno()
        except AttributeError:
            return -1

    def close(self):
        fp = self.fp
        self.fp = None
        if fp:
            fp.close()

    def tk_img_access(self):
        """Return the cached filename and content-type.

        Used by AsyncImage to create Tk image objects directly from
        the file in the disk cache.
        """
        return self.filename, self.headers['content-type']

class HTTime:
    """Stores time as HTTP string or seconds since epoch or both.

    Lazy conversions from one format to the other.
    """
    # HTTP defines three date formats, but only one is supposed to be
    # produced by an HTTP application. (The other two you're supposed to
    # handle for backwards compatibility.) It would be nice to accept
    # the two old date formats as str input and convert them to the
    # preferred format.

    def __init__(self,any=None,str=None,secs=None):
        if any:
            if isinstance(any, type('')):
                str = any
            elif isinstance(any, Real):
                secs = any
        if str:
            self.str = str
        else:
            self.str = None
        if secs:
            self.secs = secs
        else:
            self.secs = None

    def get_secs(self):
        if not self.secs:
            try:
                self.secs = ht_time.parse(self.str)
            except:
                # if there is a parsing error, we bail
                self.secs = 0
        return self.secs

    def get_str(self):
        if not self.str:
            self.str = ht_time.unparse(self.secs)
        return self.str

    def __repr__(self):
        if self.secs:
            return str(self.secs)
        elif self.str:
            return self.str
        else:
            return str(None)<|MERGE_RESOLUTION|>--- conflicted
+++ resolved
@@ -173,19 +173,6 @@
             api = None
         if api:
             # creating reference to cached item
-<<<<<<< HEAD
-            if reload:
-                item = SharedItem(url, mode, params, self, key, data, api,
-                                 reload=reload)
-                self.touch(key)
-            elif not self.fresh_p(key):
-                item = SharedItem(url, mode, params, self, key, data, api,
-                                 refresh=self.items[key].lastmod)
-                self.touch(key,refresh=True)
-            else:
-                item = SharedItem(url, mode, params, self, key, data, api)
-                
-=======
             try:
                 if reload:
                     item = SharedItem(url, mode, params, self, key, data,
@@ -194,14 +181,13 @@
                 elif not self.fresh_p(key):
                     item = SharedItem(url, mode, params, self, key, data,
                                      api, refresh=self.items[key].lastmod)
-                    self.touch(key,refresh=1)
+                    self.touch(key,refresh=True)
                 else:
                     item = SharedItem(url, mode, params, self, key, data,
                         api)
             except:
                 api.close()
                 raise
->>>>>>> 23986102
         else:
             # cause item to be loaded (and perhaps cached)
             item = SharedItem(url, mode, params, self, key, data)
