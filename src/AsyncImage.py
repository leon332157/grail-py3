from FileReader import TempFileReader
from Tkinter import *
import grailutil
import os

TkPhotoImage = PhotoImage


class ImageTempFileReader(TempFileReader):

    def __init__(self, context, api, image):
        self.image = image
        self.url = self.image.url
        TempFileReader.__init__(self, context, api)

    def handle_meta(self, errcode, errmsg, headers):
        TempFileReader.handle_meta(self, errcode, errmsg, headers)
        if errcode == 200:
            try:
                ctype = headers['content-type']
            except KeyError:
                return # Hope for the best
            if ctype in self.image_filters and not isPILAllowed():
                self.set_pipeline(self.image_filters[ctype])

    # List of image type filters
    image_filters = {
        'image/gif': '',
        'image/jpeg': 'djpeg -gif',
        'image/x-xbitmap':
            'xbmtopbm | ppmtogif -transparent "#FFFFFF" 2>/dev/null',
        'image/tiff':
            """(T=${TMPDIR-/tmp}/@$$.tiff; cat >$T;
                tifftopnm $T 2>/dev/null; rm -f $T) |
                ppmtogif -transparent "#FFFFFF" 2>/dev/null""",
        'image/png':
            # This requires pngtopnm which isn't standard netpbm yet
            'pngtopnm | ppmtogif -transparent "#FFFFFF" 2>/dev/null',
        }

    def handle_done(self):
        self.image.set_file(self.getfilename())
        self.cleanup()

    def handle_error(self, errcode, errmsg, headers):
        if errcode == 401:
            if 'www-authenticate' in headers:
                cred_headers = {}
                for k,v in headers.items():
                    cred_headers[k.lower()] = v
                cred_headers['request-uri'] = self.image.url
                self.stop()
                credentials = self.image.context.app.auth.request_credentials(
                    cred_headers)
                if 'Authorization' in credentials:
                    for k,v in credentials.items():
                        self.image.headers[k] = v
                    # self.image.restart(self.image.url)
                    self.image.start_loading(self.image.context)
        self.image.set_error(errcode, errmsg, headers)
        self.cleanup()

    def stop(self):
        TempFileReader.stop(self)
        if self.image:
            self.image.reader = None

    def cleanup(self):
        self.image = None
        import os
        try:
            os.unlink(self.getfilename())
        except os.error:
            pass




class BaseAsyncImage:

    def setup(self, context, url, reload):
        self.context = context
        self.url = url
        self.reader = None
        self.loaded = False
        self.headers = {}
        self.reload = bool(reload)

    def load_synchronously(self, context=None):
        if not self.loaded:
            self.start_loading(context)
            if self.reader:
                self.reader.geteverything()
        return self.loaded

    def start_loading(self, context=None, reload=False):
        # seems that the reload=True when you click on an image that
        # you had stopped loading
        if context: self.context = context
        if self.reader:
            return
        try:
            api = self.context.app.open_url(self.url, 'GET', self.headers,
                                            self.reload or reload) 
        except IOError, msg:
            self.show_bad()
            return
        cached_file, content_type = api.tk_img_access()
        if cached_file \
           and ImageTempFileReader.image_filters.get(content_type) == '':
            api.close()
            self.set_file(cached_file)
        else:
            self.show_busy()
            # even if the item is in the cache, use the ImageTempFile
            # to handle the proper type coercion
            self.reader = ImageTempFileReader(self.context, api, self)

    def stop_loading(self):
        if not self.reader:
            return
        self.reader.kill()
        self.show_bad()

    def set_file(self, filename):
        self.blank()
        self.do_color_magic()
        try:
            self['file'] = filename
        except TclError:
            self.show_bad()
        else:
            self.loaded = True

    def do_color_magic(self):
        self.context.root.tk.setvar("TRANSPARENT_GIF_COLOR",
                                    self.context.viewer.text["background"])

    def set_error(self, errcode, errmsg, headers):
        self.loaded = False
        if errcode in (301, 302) and 'location' in headers:
            self.url = headers['location']
            self.start_loading()

    def is_reloading(self):
        return self.reload and not self.loaded

    def get_load_status(self):
        if self.reader:
            return 'loading'
        else:
            return 'idle'

    def show_bad(self):
        self.blank()
        try:
            self['file'] = grailutil.which(
                os.path.join("icons", "sadsmiley.gif")) or ""
        except TclError:
            pass

    def show_busy(self):
        self.blank()
        try:
            self['file'] = grailutil.which(
                os.path.join("icons", "image.gif")) or ""
        except TclError:
            pass


class TkAsyncImage(BaseAsyncImage, TkPhotoImage):

    def __init__(self, context, url, reload=False, **kw):
        TkPhotoImage.__init__(self, **kw)
        self.setup(context, url, reload)

    def get_cache_key(self):
        return self.url, 0, 0


class PILAsyncImageSupport(BaseAsyncImage):
    #
    # We can't actually inherit from the PIL PhotoImage, so we'll be a mixin
    # that really takes over.  A new class will be created from this & the
    # PIL PhotoImage which forms the actual implementation class iff PIL is
    # both available and enabled.
    #
    __width = 0
    __height = 0

<<<<<<< HEAD
    def __init__(self, context, url, reload=False, width=None, height=None,
    **kw):
        import ImageTk
=======
    def __init__(self, context, url, reload=0, width=None, height=None, **kw):
        from PIL import ImageTk
>>>>>>> 23986102
        self.setup(context, url, reload)
        master = kw.get("master")
        if master is None:
            ImageTk.PhotoImage.__init__(self, "RGB", (width or 1, height or 1))
        else:
            ImageTk.PhotoImage.__init__(self, "RGB", (width or 1, height or 1),
                                        master=kw.get("master"))
        if not hasattr(self, 'image'):
            # Steal a private variable from ImageTk
            self.image = self._PhotoImage__photo
        # Make sure these are integers
        self.__width = width or 0
        self.__height = height or 0

    def blank(self):
        self.image.blank()

    def get_cache_key(self):
        #
        # Note that two different cache keys may be generated for an image
        # depending on how they are specified.  In particular, the keys
        # (URL, 0, 0) and (URL, WIDTH, HEIGHT) may be generated for the same
        # real image (not Image object) if WIDTH and HEIGHT are the default
        # dimensions of the image and the image is specified both with and
        # without size hints.  This still generates no more than two distinct
        # keys for otherwise identical image objects.
        #
        return self.url, self.__width, self.__height

    def set_file(self, filename):
        from PIL import Image
        try:
            im = Image.open(filename)
            im.load()                   # force loading to catch IOError
        except (IOError, ValueError):
            # either of these may occur during decoding...
            return self.show_bad()
        if im.format == "XBM":
            im = xbm_to_rgba(im)
        real_size = im.size
        # determine desired size:
        if self.__width and not self.__height and self.__width != im.size[0]:
            # scale horizontally
            self.__height = int(1.0 * im.size[1] * self.__width / im.size[0])
        elif self.__height and not self.__width \
             and self.__height != im.size[1]:
            # scale vertically
            self.__width = int(1.0 * im.size[0] * self.__height / im.size[1])
        else:
            self.__width = self.__width or im.size[0]
            self.__height = self.__height or im.size[1]
        # transparency stuff
        if im.mode == "RGBA" \
           or (im.mode == "P" and "transparency" in im.info):
            r, g, b = self.context.viewer.text.winfo_rgb(
                self.context.viewer.text["background"])
            r = r / 256                 # convert these to 8-bit versions
            g = g / 256
            b = b / 256
            if im.mode == "P":
                im = p_to_rgb(im, (r, g, b))
            else:
                im = rgba_to_rgb(im, (r, g, b))
        #
        if real_size != (self.__width, self.__height):
            w, h = real_size
            if w != self.__width or h != self.__height:
                im = im.resize((self.__width, self.__height))
        # This appears to be absolutely necessary, but I'm not sure why....
        self._PhotoImage__size = im.size
        self.blank()
        self.paste(im)
        w, h = im.size
        self.image['width'] = w
        self.image['height'] = h

    def width(self):
        return self.__width

    def height(self):
        return self.__height

    def __setitem__(self, key, value):
        if key == "file":
            self.do_color_magic()
        self.image[key] = value


def p_to_rgb(im, rgb):
    """Translate a P-mode image with transparency to an RGB image. 

    im
        The transparent image.

    rgb
        The RGB-value to use for the transparent areas.  This should be
        a 3-tuple of integers, 8 bits for each band.
    """
    from PIL import Image
    new_im = Image.new("RGB", im.size, rgb)
    point_mask = [0xff] * 256
    point_mask[im.info['transparency']] = 0
    new_im.paste(im, None, im.point(point_mask, '1'))
    return new_im


def rgba_to_rgb(im, rgb):
    """Translate an RGBA-mode image to an RGB image. 

    im
        The transparent image.

    rgb
        The RGB-value to use for the transparent areas.  This should be
        a 3-tuple of integers, 8 bits for each band.
    """
    from PIL import Image
    new_im = Image.new("RGB", im.size, rgb)
    new_im.paste(im, None, im)
    return new_im


def xbm_to_rgba(im):
    """Translate a XBM image to an RGBA image. 

    im
        The XBM image.
    """
    from PIL import Image
    # invert & mask so we get transparency
    mapping = [255] * 256
    mapping[255] = 0
    mask = im.point(mapping)
    return Image.merge("RGBA", (mask, mask, mask, im))


def pil_installed():
    # Determine if the Python Imaging Library is available.
    try:
        from PIL import Image
        from PIL import ImageTk
    except ImportError:
        return False
    # Now check the integration with Tk:
    try:
        ImageTk.PhotoImage(Image.new("L", (1, 1)))
    except TclError:
        return False
    return True


_pil_allowed = None

def isPILAllowed():
    """Return true iff PIL should be used by the caller."""
    global _pil_allowed
    if _pil_allowed is None:
        app = grailutil.get_grailapp()
        _pil_allowed = (app.prefs.GetBoolean("browser", "enable-pil")
                        and pil_installed())
    return _pil_allowed


def AsyncImage(context, url, reload=False, **kw):
    # Check the enable-pil preference and replace this function
    # with the appropriate implementation in the module namespace:
    #
    global AsyncImage
    if isPILAllowed():
        from PIL import ImageTk
        class PILAsyncImage(PILAsyncImageSupport, ImageTk.PhotoImage):
            pass
        AsyncImage = PILAsyncImage
    else:
        AsyncImage = TkAsyncImage
    return AsyncImage(context, url, reload, **kw)<|MERGE_RESOLUTION|>--- conflicted
+++ resolved
@@ -188,14 +188,9 @@
     __width = 0
     __height = 0
 
-<<<<<<< HEAD
     def __init__(self, context, url, reload=False, width=None, height=None,
     **kw):
-        import ImageTk
-=======
-    def __init__(self, context, url, reload=0, width=None, height=None, **kw):
         from PIL import ImageTk
->>>>>>> 23986102
         self.setup(context, url, reload)
         master = kw.get("master")
         if master is None:
