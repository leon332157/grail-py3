--- conflicted
+++ resolved
@@ -83,28 +83,9 @@
 
     app = get_grailapp()
 
-<<<<<<< HEAD
-    if type_name == 'string':
-        component = app.prefs.Get(group, name)
-        if len(component):
-            return component
-    elif type_name == 'int':
-        component = app.prefs.GetInt(group, name)
+    component = app.prefs.GetTyped(group, name, type_name)
+    if type_name != 'string' or len(component):
         return component
-    elif type_name == 'Boolean':
-        component = app.prefs.GetBoolean(group, name)
-        return component
-    elif type_name == 'float':
-        component = app.prefs.GetFloat(group, name)
-        return component
-    else:
-        raise ValueError, ('%s not supported - must be one of %s'
-                      % (`type_name`, ['string', 'int', 'float', 'Boolean']))
-=======
-    component = app.prefs.GetTyped(group, name, type_name, factory=factory)
-    if type_name != 'string' or len(component) or factory:
-        return component
->>>>>>> c43ff2dd
 
     import os
     try:
